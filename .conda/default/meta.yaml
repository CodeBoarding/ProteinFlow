--- conflicted
+++ resolved
@@ -1,8 +1,4 @@
-<<<<<<< HEAD
-{% set version = "1.3.7" %}
-=======
 {% set version = "1.4.0" %}
->>>>>>> d40f71a3
 package:
   name: "proteinflow"
   version: {{ version }}
