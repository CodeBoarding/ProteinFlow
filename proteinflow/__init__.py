"""
ProteinFlow is an open-source Python library that streamlines the pre-processing of protein structure data for deep learning applications. ProteinFlow enables users to efficiently filter, cluster, and generate new datasets from resources like the Protein Data Bank (PDB) and SAbDab (The Structural Antibody Database).

Here are some of the key features we currently support:

- ⛓️ Processing of both single-chain and multi-chain protein structures (Biounit PDB definition)
- 🏷️ Various featurization options can be computed, including secondary structure features, torsion angles, etc.
- 💾 A variety of data loading options and conversions to cater to different downstream training frameworks
- 🧬 Access to up-to-date, pre-computed protein structure datasets

![overview](https://raw.githubusercontent.com/adaptyvbio/ProteinFlow/main/media/pf-1.png)

---

## Installation
conda:
```bash
# This should take a few minutes, be patient
conda install -c conda-forge -c bioconda -c adaptyvbio proteinflow
```

pip:
```bash
pip install proteinflow
```

docker:
```bash
docker pull adaptyvbio/proteinflow
```

### Troubleshooting
- If you are using python 3.10 and encountering installation problems, try running `python -m pip install prody==2.4.0` before installing `proteinflow`.
- If you are planning to generate new datasets and installed `proteinflow` with `pip` (or with `conda` on Mac OS with an M1 processor), you will need to additionally install [`mmseqs`](https://github.com/soedinglab/MMseqs2).
- Generating new datasets also depends on the `rcsbsearch` package and the latest release [v0.2.3](https://github.com/sbliven/rcsbsearch/releases/tag/v0.2.3) is currently not working correctly. The recommended fix is installing the version from [this pull request](https://github.com/sbliven/rcsbsearch/pull/6).
```bash
python -m pip install "rcsbsearch @ git+https://github.com/sbliven/rcsbsearch@dbdfe3880cc88b0ce57163987db613d579400c8e"
```
- The docker image can be accessed in interactive mode with this command.
```bash
docker run -it -v /path/to/data:/media adaptyvbio/proteinflow bash
```

## Usage
### Downloading pre-computed datasets (stable)
Already precomputed datasets with consensus set of parameters and can be accessed and downloaded using the `proteinflow`. package. Check the output of `proteinflow check_tags` for a list of available tags.
```bash
proteinflow download --tag 20230102_stable
```

### Running the pipeline (PDB)
You can also run `proteinflow` with your own parameters. Check the output of `proteinflow check_snapshots` for a list of available PDB snapshots (naming rule: `yyyymmdd`).

For instance, let's generate a dataset with the following description:
- resolution threshold: 5 angstrom,
- PDB snapshot: 20190101,
- structure methods accepted: all (x-ray christolography, NRM, Cryo-EM),
- sequence identity threshold for clustering: 40% sequence similarity,
- maximum length per sequence: 1000 residues,
- minimum length per sequence: 5 residues,
- maximum fraction of missing values at the ends: 10%,
- size of validation subset: 10%.

```bash
proteinflow generate --tag new --resolution_thr 5 --pdb_snapshot 20190101 --not_filter_methods --min_seq_id 0.4 --max_length 1000 --min_length 5 --missing_ends_thr 0.1 --valid_split 0.1
```
See the [docs](https://adaptyvbio.github.io/ProteinFlow/) (or `proteinflow generate --help`) for the full list of parameters and more information.

A registry of all the files that are removed during the filtering as well as description with the reason for their removal is created automatically for each `generate` command. The log files are save (at `data/logs` by default) and a summary can be accessed running `proteinflow get_summary {log_path}`.

### Running the pipeline (SAbDab)
You can also use the `--sabdab` option in `proteinflow generate` to load files from SAbDab and cluster them based on CDRs. By default the `--sabdab` tag will download the latest up-to-date version of the SabDab dataset and cluster the antibodies based on their CDR sequence.
Alternatively, it can be used together with the tag `--sabdab_data_path` to process a custom SAbDab-like zip file or folder. This allows you to use search and query tools from the [SabDab web interface](https://opig.stats.ox.ac.uk/webapps/newsabdab/sabdab/) to create a custom dataset by downloading the archived zip file of the structures selected. (Under Downloads section of your SabDab query).

SAbDab sequences clustering is done across all 6 Complementary Determining Regions (CDRs) - H1, H2, H3, L1, L2, L3, based on the [Chothia numbering](https://pubmed.ncbi.nlm.nih.gov/9367782/) implemented by SabDab. CDRs from nanobodies and other synthetic constructs are clustered together with other heavy chain CDRs. The resulting CDR clusters are split into training, test and validation in a way that ensures that every PDB file only appears in one subset.

Individual output pickle files represent heavy chain - light chain - antigen complexes (created from SAbDab annotation, sometimes more than one per PDB entry). Each of the elements (heavy chain, light chain, antigen) can be missing in specific entries and there can be multiple antigen chains. In order to filter for at least one antigen chain, use the `--require_antigen` option.

For instance, let's generate a dataset with the following description:
- SabDab version: latest (up-to-date),
- resolution threshold: 5 angstrom,
- structure methods accepted: all (x-ray christolography, NRM, Cryo-EM),
- sequence identity threshold for clustering (CDRs): 40%,
- size of validation subset: 10%.

```bash
proteinflow generate --sabdab --resolution_thr 5 --not_filter_methods --min_seq_id 0.4 --valid_split 0.1
```

### Splitting
By default, both `proteinflow generate` and `proteinflow download` will also split your data into training, test and validation according to MMseqs2 clustering and homomer/heteromer/single chain proportions. However, you can skip this step with a `--skip_splitting` flag and then perform it separately with the `proteinflow split` command.

The following command will perform the splitting with a 10% validation set, a 5% test set and a 50% threshold for sequence identity clusters.
```bash
proteinflow split --tag new --valid_split 0.1 --test_split 0.5 --min_seq_id 0.5
```

Use the `--exclude_chains` and `--exclude_threshold` parameters to move all biounits that contain chains similar to what you specify to a separate folder.

### Using the data
The output files are pickled nested dictionaries where first-level keys are chain Ids and second-level keys are the following:
- `'crd_bb'`: a `numpy` array of shape `(L, 4, 3)` with backbone atom coordinates (N, C, CA, O),
- `'crd_sc'`: a `numpy` array of shape `(L, 10, 3)` with sidechain atom coordinates (check `proteinflow.sidechain_order()` for the order of atoms),
- `'msk'`: a `numpy` array of shape `(L,)` where ones correspond to residues with known coordinates and
zeros to missing values,
- `'seq'`: a string of length `L` with residue types.

In a SAbDab datasets, an additional key is added to the dictionary:
- `'cdr'`: a `numpy` array of shape `(L,)` where CDR residues are marked with the corresponding type (`'H1'`, `'L1'`, ...)
and non-CDR residues are marked with `'-'`.

Note that the sequence information in the PDB files is aligned to the FASTA sequences to identify the missing residues.

Once your data is ready, you can open the files with `pickle` directly.

```python
import pickle
import os

train_folder = "./data/proteinflow_new/training"
for filename in os.listdir(train_folder):
with open(os.path.join(train_folder, filename), "rb") as f:
data = pickle.load(f)
crd_bb = data["crd_bb"]
seq = data["seq"]
...
```

Alternatively, you can use our `ProteinDataset` or `ProteinLoader` classes
for convenient processing. Among other things, they allow for feature extraction, single chain / homomer / heteromer filtering and randomized sampling from sequence identity clusters.

For example, here is how we can create a data loader that:
- samples a different cluster representative at every epoch,
- extracts dihedral angles, sidechain orientation and secondary structure features,
- only loads pairs of interacting proteins (larger biounits are broken up into pairs),
- has batch size 8.

```python
from proteinflow import ProteinLoader
train_loader = ProteinLoader.from_args(
"./data/proteinflow_new/training",
clustering_dict_path="./data/proteinflow_new/splits_dict/train.pickle",
node_features_type="dihedral+sidechain_orientation+secondary_structure",
entry_type="pair",
batch_size=8,
)
for batch in train_loader:
crd_bb = batch["X"] #(B, L, 4, 3)
seq = batch["S"] #(B, L)
sse = batch["secondary_structure"] #(B, L, 3)
to_predict = batch["masked_res"] #(B, L), 1 where the residues should be masked, 0 otherwise
...
```
See more details on available parameters and the data format in the [docs](https://adaptyvbio.github.io/ProteinFlow/) + [this repository](https://github.com/adaptyvbio/ProteinFlow-models) for a use case.

## ProteinFlow Stable Releases
You can download them with `proteinflow download --tag {tag}` in the command line or browse in the [interface](https://proteinflow-datasets.s3.eu-west-1.amazonaws.com/index.html).

|Tag    |Date    |Snapshot|Size|Min res|Min len|Max len|Max chains|MMseqs thr|Split (train/val/test)|Missing thr (ends/middle)|Source|Remove redundancies|Note|
|-------|--------|--------|----|-------|-------|-------|----------|----------|----------------------|-------------------------|---|---|----------------|
|paper|10.11.22|20220103|24G|3.5|30|10'000|-|0.3|90/5/5|0.3/0.1|PDB|yes|first release, no mmCIF files|
|20230102_stable|27.02.23|20230102|28G|3.5|30|10'000|-|0.3|90/5/5|0.3/0.1|PDB|yes|v1.1.1|
|20230623_sabdab|26.06.23|live 26.06.23|1.4G|3.5|30|10'000|-|0.3|96/3/1|0.5/0.2|SAbDab|no|v1.4.1 (requires >= v1.4.0)|
|20230102_v200|19.07.23|20230102|33G|3.5|30|10'000|10|0.3|90/5/5|0.3/0.1|PDB|no|v2.0.0|

"""
__pdoc__ = {
    "data.utils": False,
    "download.boto": False,
    "constants": False,
    "split": False,
    "cli": False,
}
__docformat__ = "numpy"

import os
import pickle
import random
import shutil
import socket
import string
import tempfile
import warnings

import boto3
import numpy as np
from botocore import UNSIGNED
from botocore.config import Config
<<<<<<< HEAD
from bs4 import BeautifulSoup
from editdistance import eval as edit_distance
from p_tqdm import p_map
from rcsbsearch import Attr
from tqdm import tqdm

from proteinflow.constants import ALLOWED_AG_TYPES, SIDECHAIN_ORDER
from proteinflow.pdb import (
    _align_structure,
    _open_structure,
    _remove_database_redundancies,
)
from proteinflow.protein_dataset import ProteinDataset, _download_dataset, _split_data
from proteinflow.protein_loader import ProteinLoader
from proteinflow.sequences import _retrieve_fasta_chains
from proteinflow.utils.boto_utils import _download_s3_parallel, _s3list
from proteinflow.utils.cluster_and_partition import (
    _build_dataset_partition,
    _check_mmseqs,
)
from proteinflow.utils.common_utils import (
    PDBError,
    _create_jobs,
    _log_exception,
    _log_removed,
    _make_sabdab_html,
    _parallel_write_to_file,
    _process_strings,
    _raise_rcsbsearch,
=======

from proteinflow.constants import SIDECHAIN_ORDER
from proteinflow.data.torch import ProteinDataset, ProteinLoader
from proteinflow.download import _download_dataset
from proteinflow.download.boto import _s3list
from proteinflow.processing import run_processing
from proteinflow.split import (
    _check_mmseqs,
    _get_excluded_files,
    _get_split_dictionaries,
    _split_data,
>>>>>>> 113581f4
)

socket.setdefaulttimeout(15)


<<<<<<< HEAD
def _get_split_dictionaries(
    tmp_folder="./data/tmp_pdb",
    output_folder="./data/pdb",
    split_tolerance=0.2,
    test_split=0.05,
    valid_split=0.05,
    out_split_dict_folder="./data/dataset_splits_dict",
    min_seq_id=0.3,
    tanimoto_clustering=False,
):
    """Split preprocessed data into training, validation and test.

    Parameters
    ----------
    tmp_folder : str, default "./data/tmp_pdb"
        The folder where temporary files will be saved
    output_folder : str, default "./data/pdb"
        The folder where the output files will be saved
    split_tolerance : float, default 0.2
        The tolerance on the split ratio (default 20%)
    test_split : float, default 0.05
        The percentage of chains to put in the test set (default 5%)
    valid_split : float, default 0.05
        The percentage of chains to put in the validation set (default 5%)
    out_split_dict_folder : str, default "./data/dataset_splits_dict"
        The folder where the dictionaries containing the train/validation/test splits information will be saved"
    min_seq_id : float in [0, 1], default 0.3
        minimum sequence identity for `mmseqs`
    tanimoto_clustering: bool, default False
        Cluster chains based on tanimoto similarity of ligands

    """
    if len([x for x in os.listdir(output_folder) if x.endswith(".pickle")]) == 0:
        raise RuntimeError("No preprocessed data found in the output folder")
    sample_file = [x for x in os.listdir(output_folder) if x.endswith(".pickle")][0]
    ind = sample_file.split(".")[0].split("-")[1]
    sabdab = not ind.isnumeric()

    os.makedirs(out_split_dict_folder, exist_ok=True)
    (
        train_clusters_dict,
        train_classes_dict,
        valid_clusters_dict,
        valid_classes_dict,
        test_clusters_dict,
        test_classes_dict,
    ) = _build_dataset_partition(
        output_folder,
        tmp_folder,
        valid_split=valid_split,
        test_split=test_split,
        tolerance=split_tolerance,
        min_seq_id=min_seq_id,
        sabdab=sabdab,
        tanimoto_clustering=tanimoto_clustering,
    )

    classes_dict = train_classes_dict
    for d in [valid_classes_dict, test_classes_dict]:
        for k, v in d.items():
            classes_dict[k].update(v)

    with open(os.path.join(out_split_dict_folder, "classes.pickle"), "wb") as f:
        pickle.dump(classes_dict, f)
    with open(os.path.join(out_split_dict_folder, "train.pickle"), "wb") as f:
        pickle.dump(train_clusters_dict, f)
    with open(os.path.join(out_split_dict_folder, "valid.pickle"), "wb") as f:
        pickle.dump(valid_clusters_dict, f)
    with open(os.path.join(out_split_dict_folder, "test.pickle"), "wb") as f:
        pickle.dump(test_clusters_dict, f)


def _run_processing(
    tmp_folder="./data/tmp_pdb",
    output_folder="./data/pdb",
    min_length=30,
    max_length=10000,
    resolution_thr=3.5,
    missing_ends_thr=0.3,
    missing_middle_thr=0.1,
    filter_methods=True,
    remove_redundancies=False,
    seq_identity_threshold=0.9,
    n=None,
    force=False,
    tag=None,
    pdb_snapshot=None,
    load_live=False,
    sabdab=False,
    sabdab_data_path=None,
    require_antigen=False,
    pdb_id_list_path=None,
    load_ligands=False,
):
    """Download and parse PDB files that meet filtering criteria.

    The output files are pickled nested dictionaries where first-level keys are chain Ids and second-level keys are
    the following:

    - `'crd_bb'`: a `numpy` array of shape `(L, 4, 3)` with backbone atom coordinates (N, C, CA, O),
    - `'crd_sc'`: a `numpy` array of shape `(L, 10, 3)` with sidechain atom coordinates (in a fixed order, check `sidechain_order()`),
    - `'msk'`: a `numpy` array of shape `(L,)` where ones correspond to residues with known coordinates and
        zeros to missing values,
    - `'seq'`: a string of length `L` with residue types.

    When creating a SAbDab dataset, an additional key is added to the dictionary:
    - `'cdr'`: a `'numpy'` array of shape `(L,)` where CDR residues are marked with the corresponding type (`'H1'`, `'L1'`, ...)
        and non-CDR residues are marked with `'-'`.

    If load_ligands is True:
    - 'ligands' is a dict containing 'chain_id': list of ligands.
        Where one ligand is a dict
        {
            'seq': sequence of molecules,
            'atoms': list of atom names
            'X': array of atom coordinates
            'length': number of atoms
            'chain': chain to which the ligand is attached
        }

    All errors including reasons for filtering a file out are logged in a log file.

    Parameters
    ----------
    tmp_folder : str, default "./data/tmp_pdb"
        The folder where temporary files will be saved
    output_folder : str, default "./data/pdb"
        The folder where the output files will be saved
    min_length : int, default 30
        The minimum number of non-missing residues per chain
    max_length : int, default 10000
        The maximum number of residues per chain (set None for no threshold)
    resolution_thr : float, default 3.5
        The maximum resolution
    missing_ends_thr : float, default 0.3
        The maximum fraction of missing residues at the ends
    missing_middle_thr : float, default 0.1
        The maximum fraction of missing residues in the middle (after missing ends are disregarded)
    filter_methods : bool, default True
        If `True`, only files obtained with X-ray or EM will be processed
    remove_redundancies : bool, default False
        If `True`, removes biounits that are doubles of others sequence wise
    seq_identity_threshold : float, default 0.9
        The threshold upon which sequences are considered as one and the same (default: 90%)
    n : int, default None
        The number of files to process (for debugging purposes)
    force : bool, default False
        When `True`, rewrite the files if they already exist
    split_tolerance : float, default 0.2
        The tolerance on the split ratio (default 20%)
    split_database : bool, default False
        Whether or not to split the database
    test_split : float, default 0.05
        The percentage of chains to put in the test set (default 5%)
    valid_split : float, default 0.05
        The percentage of chains to put in the validation set (default 5%)
    out_split_dict_folder : str, default "./data/dataset_splits_dict"
        The folder where the dictionaries containing the train/validation/test splits information will be saved
    tag : str, optional
        A tag to add to the log file
    pdb_snapshot : str, optional
        the PDB snapshot to use, by default the latest is used (if `sabdab` is `True`, you can use any date in the format YYYYMMDD as a cutoff)
    load_live : bool, default False
        if `True`, load the files that are not in the latest PDB snapshot from the PDB FTP server (forced to `False` if `pdb_snapshot` is not `None`)
    sabdab : bool, default False
        if `True`, download the SAbDab database instead of PDB
    sabdab_data_path : str, optional
        path to a zip file or a directory containing SAbDab files (only used if `sabdab` is `True`)
    require_antigen : bool, default False
        if `True`, only keep files with antigen chains (only used if `sabdab` is `True`)
    pdb_id_list_path : str, default None
        if provided, get pdb_ids from list (format pdb_id-num example: 1XYZ-1)
    load_ligands: boool, default False
        Whether or not to load the ligands in the pdbs

    Returns
    -------
    log : dict
        a dictionary where keys are recognized error names and values are lists of PDB ids that caused the errors

    """
    TMP_FOLDER = tmp_folder
    OUTPUT_FOLDER = output_folder
    MIN_LENGTH = min_length
    MAX_LENGTH = max_length
    RESOLUTION_THR = resolution_thr
    MISSING_ENDS_THR = missing_ends_thr
    MISSING_MIDDLE_THR = missing_middle_thr

    if not os.path.exists(TMP_FOLDER):
        os.makedirs(TMP_FOLDER)
    if not os.path.exists(OUTPUT_FOLDER):
        os.makedirs(OUTPUT_FOLDER)

    LOG_FILE = os.path.join(OUTPUT_FOLDER, "log.txt")
    print(f"Log file: {LOG_FILE} \n")
    now = datetime.now()  # current date and time
    date_time = now.strftime("%m/%d/%Y, %H:%M:%S") + "\n\n"
    with open(LOG_FILE, "a") as f:
        f.write(date_time)
        if tag is not None:
            f.write(f"tag: {tag} \n")
        f.write(f"    min_length: {min_length} \n")
        f.write(f"    max_length: {max_length} \n")
        f.write(f"    resolution_thr: {resolution_thr} \n")
        f.write(f"    missing_ends_thr: {missing_ends_thr} \n")
        f.write(f"    missing_middle_thr: {missing_middle_thr} \n")
        f.write(f"    filter_methods: {filter_methods} \n")
        f.write(f"    remove_redundancies: {remove_redundancies} \n")
        f.write(f"    sabdab: {sabdab} \n")
        f.write(f"    pdb_snapshot: {pdb_snapshot} \n")
        if remove_redundancies:
            f.write(f"    seq_identity_threshold: {seq_identity_threshold} \n")
        if sabdab:
            f.write(f"    require_antigen: {require_antigen} \n")
            f.write(f"    sabdab_data_path: {sabdab_data_path} \n")
        else:
            f.write(f"    load_live: {load_live} \n")
        f.write("\n")

    def process_f(local_path, show_error=False, force=True, sabdab=False, ligand=False):
        chain_id = None
        if sabdab:
            local_path, chain_id = local_path
        fn = os.path.basename(local_path)
        pdb_id = fn.split(".")[0]
        try:
            # local_path = download_f(pdb_id, s3_client=s3_client, load_live=load_live)
            name = pdb_id if not sabdab else pdb_id + "-" + chain_id
            target_file = os.path.join(OUTPUT_FOLDER, name + ".pickle")
            if not force and os.path.exists(target_file):
                raise PDBError("File already exists")
            pdb_dict = _open_structure(
                local_path,
                tmp_folder=TMP_FOLDER,
                sabdab=sabdab,
                chain_id=chain_id,
                ligand=ligand,
            )
            # filter and convert
            pdb_dict = _align_structure(
                pdb_dict,
                min_length=MIN_LENGTH,
                max_length=MAX_LENGTH,
                max_missing_ends=MISSING_ENDS_THR,
                max_missing_middle=MISSING_MIDDLE_THR,
                chain_id_string=chain_id,
                load_ligands=ligand,
            )

            # save
            if pdb_dict is not None:
                with open(target_file, "wb") as f:
                    pickle.dump(pdb_dict, f)
        except Exception as e:
            if show_error:
                print(local_path)
                raise e
            else:
                _log_exception(e, LOG_FILE, pdb_id, TMP_FOLDER, chain_id=chain_id)

    try:
        paths, error_ids = _load_files(
            resolution_thr=RESOLUTION_THR,
            filter_methods=filter_methods,
            pdb_snapshot=pdb_snapshot,
            n=n,
            tmp_folder=TMP_FOLDER,
            load_live=load_live,
            sabdab=sabdab,
            sabdab_data_path=sabdab_data_path,
            require_antigen=require_antigen,
            pdb_id_list_path=pdb_id_list_path,
        )
        for id in error_ids:
            with open(LOG_FILE, "a") as f:
                f.write(f"<<< Could not download PDB/mmCIF file: {id} \n")
        # paths = [(os.path.join(TMP_FOLDER, "6tkb.pdb"), "H_L_nan")]
        print("Filter and process...")
        _ = p_map(
            lambda x: process_f(x, force=force, sabdab=sabdab, ligand=load_ligands),
            paths,
        )
        # _ = [process_f(x, force=force, sabdab=sabdab, show_error=True) for x in tqdm(paths)]
    except Exception as e:
        _raise_rcsbsearch(e)

    stats = get_error_summary(LOG_FILE, verbose=False)
    not_found_error = "<<< PDB / mmCIF file downloaded but not found"
    if not sabdab:
        while not_found_error in stats:
            with open(LOG_FILE) as f:
                lines = [x for x in f.readlines() if not x.startswith(not_found_error)]
            os.remove(LOG_FILE)
            with open(f"{LOG_FILE}_tmp", "a") as f:
                for line in lines:
                    f.write(line)
            if sabdab:
                paths = [
                    (
                        os.path.join(TMP_FOLDER, x.split("-")[0] + ".pdb"),
                        x.split("-")[1],
                    )
                    for x in stats[not_found_error]
                ]
            else:
                paths = stats[not_found_error]
            _ = p_map(
                lambda x: process_f(x, force=force, sabdab=sabdab, ligand=load_ligands),
                paths,
            )
            stats = get_error_summary(LOG_FILE, verbose=False)
    if os.path.exists(f"{LOG_FILE}_tmp"):
        with open(LOG_FILE) as f:
            lines = [x for x in f.readlines() if not x.startswith(not_found_error)]
        os.remove(LOG_FILE)
        with open(f"{LOG_FILE}_tmp", "a") as f:
            for line in lines:
                f.write(line)
        os.rename(f"{LOG_FILE}_tmp", LOG_FILE)

    if remove_redundancies:
        removed = _remove_database_redundancies(
            OUTPUT_FOLDER,
            seq_identity_threshold=seq_identity_threshold,
            ligand_identity=load_ligands,
        )
        _log_removed(removed, LOG_FILE)
    return get_error_summary(LOG_FILE)


def _get_pdb_ids(
    resolution_thr=3.5,
    pdb_snapshot=None,
    filter_methods=True,
    pdb_id_list_path=None,
):
    """Get PDB ids from PDB API."""
    # get filtered PDB ids from PDB API
    if pdb_id_list_path is not None:
        pdb_ids = []  # List to store the extracted elements

        try:
            with open(pdb_id_list_path) as file:
                # Read lines from the file
                lines = file.readlines()

                # Process each line
                for line in lines:
                    # Extract elements from the line (example: splitting by whitespace)
                    line_elements = line.split()

                    # Add extracted elements to the list
                    pdb_ids.extend(line_elements)
                pdb_ids = np.unique(pdb_ids)
                random.shuffle(pdb_ids)
        except FileNotFoundError:
            print(f"The file '{pdb_id_list_path}' does not exist.")
    else:
        pdb_ids = (
            Attr("rcsb_entry_info.selected_polymer_entity_types")
            .__eq__("Protein (only)")
            .or_("rcsb_entry_info.polymer_composition")
            .__eq__("protein/oligosaccharide")
        )
        # if include_na:
        #     pdb_ids = pdb_ids.or_('rcsb_entry_info.polymer_composition').in_(["protein/NA", "protein/NA/oligosaccharide"])

        if resolution_thr is not None:
            pdb_ids = pdb_ids.and_("rcsb_entry_info.resolution_combined").__le__(
                resolution_thr
            )
        if filter_methods:
            pdb_ids = pdb_ids.and_("exptl.method").in_(
                ["X-RAY DIFFRACTION", "ELECTRON MICROSCOPY"]
            )
        pdb_ids = pdb_ids.exec("assembly")

    ordered_folders = [
        x.key.strip("/")
        for x in _s3list(
            boto3.resource("s3", config=Config(signature_version=UNSIGNED)).Bucket(
                "pdbsnapshots"
            ),
            "",
            recursive=False,
            list_objs=False,
        )
    ]
    ordered_folders = sorted(
        ordered_folders, reverse=True
    )  # a list of PDB snapshots from newest to oldest
    if pdb_snapshot is not None:
        if pdb_snapshot not in ordered_folders:
            raise ValueError(
                f"The {pdb_snapshot} PDB snapshot not found, please choose from {ordered_folders}"
            )
        ind = ordered_folders.index(pdb_snapshot)
        ordered_folders = ordered_folders[ind:]
    return ordered_folders, pdb_ids


def _download_live(id, tmp_folder):
    """Download a PDB file from the PDB website."""
    pdb_id, biounit = id.split("-")
    filenames = {
        "cif": f"{pdb_id}-assembly{biounit}.cif.gz",
        "pdb": f"{pdb_id}.pdb{biounit}.gz",
    }
    for t in filenames:
        local_path = os.path.join(tmp_folder, f"{pdb_id}-{biounit}") + f".{t}.gz"
        try:
            url = f"https://files.rcsb.org/download/{filenames[t]}"
            response = requests.get(url)
            open(local_path, "wb").write(response.content)
            return local_path
        except BaseException:
            pass
    return id


def _download_fasta_f(pdb_id, datadir):
    """Download a fasta file from the PDB website."""
    downloadurl = "https://www.rcsb.org/fasta/entry/"
    pdbfn = pdb_id + "/download"
    outfnm = os.path.join(datadir, f"{pdb_id.lower()}.fasta")

    url = downloadurl + pdbfn
    try:
        urllib.request.urlretrieve(url, outfnm)
        return outfnm

    except Exception:
        # print(str(err), file=sys.stderr)
        return None


def _load_pdb(
    resolution_thr=3.5,
    pdb_snapshot=None,
    filter_methods=True,
    n=None,
    tmp_folder="data/tmp",
    load_live=False,
    pdb_id_list_path=None,
):
    """Download filtered PDB files and return a list of local file paths."""
    ordered_folders, pdb_ids = _get_pdb_ids(
        resolution_thr=resolution_thr,
        pdb_snapshot=pdb_snapshot,
        filter_methods=filter_methods,
        pdb_id_list_path=pdb_id_list_path,
    )
    with ThreadPoolExecutor(max_workers=8) as executor:
        print("Getting a file list...")
        ids = []
        for i, x in enumerate(tqdm(pdb_ids)):
            ids.append(x)
            if n is not None and i == n:
                break
        print("Downloading fasta files...")
        pdbs = {x.split("-")[0] for x in ids}
        future_to_key = {
            executor.submit(
                lambda x: _download_fasta_f(x, datadir=tmp_folder), key
            ): key
            for key in pdbs
        }
        _ = [
            x.result()
            for x in tqdm(futures.as_completed(future_to_key), total=len(pdbs))
        ]

    # _ = [process_f(x, force=force, load_live=load_live) for x in tqdm(ids)]
    print("Downloading structure files...")
    paths = _download_s3_parallel(
        pdb_ids=ids, tmp_folder=tmp_folder, snapshots=[ordered_folders[0]]
    )
    paths = [item for sublist in paths for item in sublist]
    error_ids = [x for x in paths if not x.endswith(".gz")]
    paths = [x for x in paths if x.endswith(".gz")]
    if load_live:
        print("Downloading newest structure files...")
        live_paths = p_map(
            lambda x: _download_live(x, tmp_folder=tmp_folder), error_ids
        )
        error_ids = []
        for x in live_paths:
            if x.endswith(".gz"):
                paths.append(x)
            else:
                error_ids.append(x)
    return paths, error_ids


def _load_sabdab_by_method(
    methods,
    resolution_thr=3.5,
    tmp_folder="data/tmp",
):
    for method in methods:
        html = _make_sabdab_html(method, resolution_thr)
        page = requests.get(html)
        soup = BeautifulSoup(page.text, "html.parser")
        try:
            zip_ref = soup.find_all(
                lambda t: t.name == "a" and t.text.startswith("zip")
            )[0]["href"]
            zip_ref = "https://opig.stats.ox.ac.uk" + zip_ref
        except BaseException:
            error = soup.find_all(
                lambda t: t.name == "h1" and t.text.startswith("Internal")
            )
            if len(error) > 0:
                raise RuntimeError(
                    "Internal SAbDab server error -> try again in some time"
                )
            raise RuntimeError("No link found")
        print(f'Downloading {" ".join(method)} structure files...')
        subprocess.run(
            [
                "wget",
                zip_ref,
                "-O",
                os.path.join(tmp_folder, f"pdb_{'_'.join(method)}.zip"),
            ]
        )
        if (
            os.stat(os.path.join(tmp_folder, f"pdb_{'_'.join(method)}.zip")).st_size
            == 0
        ):
            raise RuntimeError("The archive was not downloaded")


def _load_sabdab_all(
    tmp_folder="data/tmp",
):
    print("Trying to download all data...")
    data_html = "https://opig.stats.ox.ac.uk/webapps/newsabdab/sabdab/archive/all/"
    index_html = "https://opig.stats.ox.ac.uk/webapps/newsabdab/sabdab/summary/all/"
    subprocess.run(
        [
            "wget",
            data_html,
            "-O",
            os.path.join(tmp_folder, "pdb_all.zip"),
        ]
    )
    if os.stat(os.path.join(tmp_folder, "pdb_all.zip")).st_size == 0:
        raise RuntimeError("The archive was not downloaded")
    subprocess.run(
        [
            "unzip",
            os.path.join(tmp_folder, "pdb_all.zip"),
            "-d",
            tmp_folder,
        ]
    )
    subprocess.run(
        [
            "wget",
            index_html,
            "-O",
            os.path.join(tmp_folder, "all_structures", "summary.tsv"),
        ]
    )
    if os.stat(os.path.join(tmp_folder, "all_structures", "summary.tsv")).st_size == 0:
        raise RuntimeError("The index was not downloaded")


def _load_sabdab(
    resolution_thr=3.5,
    filter_methods=True,
    pdb_snapshot=None,
    tmp_folder="data/tmp",
    sabdab_data_path=None,
    require_antigen=True,
    n=None,
):
    """Download filtered SAbDab files and return a list of local file paths."""
    if not os.path.exists(tmp_folder):
        os.makedirs(tmp_folder)
    if pdb_snapshot is not None:
        pdb_snapshot = datetime.strptime(pdb_snapshot, "%Y%m%d")
    if filter_methods:
        methods = ["X-RAY DIFFRACTION", "ELECTRON MICROSCOPY"]
    else:
        methods = ["All"]
    methods = [x.split() for x in methods]
    if sabdab_data_path is None:
        try:
            _load_sabdab_by_method(
                methods=methods, resolution_thr=resolution_thr, tmp_folder=tmp_folder
            )
            paths = [
                os.path.join(tmp_folder, f"pdb_{'_'.join(method)}.zip")
                for method in methods
            ]
        except RuntimeError:
            _load_sabdab_all(tmp_folder=tmp_folder)
            paths = [os.path.join(tmp_folder, "all_structures")]
            sabdab_data_path = os.path.join(tmp_folder, "all_structures")
    else:
        paths = [sabdab_data_path]
    ids = []
    pdb_ids = []
    error_ids = []
    print("Moving files...")
    for path in paths:
        if not os.path.isdir(path):
            if not path.endswith(".zip"):
                raise ValueError("SAbDab data path should be a zip file or a directory")
            dir_path = path[:-4]
            print(f"Unzipping {path}...")
            with zipfile.ZipFile(path, "r") as zip_ref:
                for member in tqdm(zip_ref.infolist()):
                    try:
                        zip_ref.extract(member, dir_path)
                    except zipfile.error:
                        pass
            if sabdab_data_path is None:
                os.remove(path)
        else:
            dir_path = path
        print("Filtering...")
        summary_path = None
        for file in os.listdir(dir_path):
            if file.endswith(".tsv"):
                summary_path = os.path.join(dir_path, file)
                break
        if summary_path is None:
            raise ValueError("Summary file not found")
        summary = pd.read_csv(summary_path, sep="\t")
        # check antigen type
        summary = summary[summary["antigen_type"].isin(ALLOWED_AG_TYPES)]
        # filter out structures with repeating chains
        summary = summary[summary["antigen_chain"] != summary["Hchain"]]
        summary = summary[summary["antigen_chain"] != summary["Lchain"]]
        summary = summary[summary["Lchain"] != summary["Hchain"]]
        # optional filters
        if require_antigen:
            summary = summary[~summary["antigen_chain"].isna()]
        if pdb_snapshot is not None:
            date = pd.to_datetime(summary["date"], format="%m/%d/%Y")
            summary = summary[date <= pdb_snapshot]
        if sabdab_data_path is not None:
            summary.loc[summary["resolution"] == "NOT", "resolution"] = 0
            if summary["resolution"].dtype != float:
                summary["resolution"] = summary["resolution"].str.split(", ").str[0]
            summary = summary[summary["resolution"].astype(float) <= resolution_thr]
            if filter_methods:
                summary = summary[
                    summary["method"].isin([" ".join(m) for m in methods])
                ]
        if n is not None:
            summary = summary.iloc[:n]
        ids_method = summary["pdb"].unique().tolist()
        for id in tqdm(ids_method):
            pdb_path = os.path.join(dir_path, "chothia", f"{id}.pdb")
            try:
                if sabdab_data_path is None or not os.path.isdir(sabdab_data_path):
                    shutil.move(pdb_path, os.path.join(tmp_folder, f"{id}.pdb"))
                else:
                    shutil.copy(pdb_path, os.path.join(tmp_folder, f"{id}.pdb"))
            except FileNotFoundError:
                error_ids.append(id)
        if sabdab_data_path is None or sabdab_data_path.endswith(".zip"):
            shutil.rmtree(dir_path)
        ids_full = summary.apply(
            lambda x: (x["pdb"], f"{x['Hchain']}_{x['Lchain']}_{x['antigen_chain']}"),
            axis=1,
        ).tolist()
        ids += ids_full
        pdb_ids += ids_method
    print("Downloading fasta files...")
    with ThreadPoolExecutor(max_workers=8) as executor:
        # pdb_ids = ["6tkb"]
        future_to_key = {
            executor.submit(
                lambda x: _download_fasta_f(x, datadir=tmp_folder), key
            ): key
            for key in pdb_ids
        }
        _ = [
            x.result()
            for x in tqdm(futures.as_completed(future_to_key), total=len(pdb_ids))
        ]
    paths = [(os.path.join(tmp_folder, f"{x[0]}.pdb"), x[1]) for x in ids]
    return paths, error_ids


def _load_files(
    resolution_thr=3.5,
    pdb_snapshot=None,
    filter_methods=True,
    n=None,
    tmp_folder="data/tmp",
    load_live=False,
    sabdab=False,
    sabdab_data_path=None,
    require_antigen=False,
    pdb_id_list_path=None,
):
    """Download filtered structure files and return a list of local file paths."""
    if sabdab:
        out = _load_sabdab(
            resolution_thr=resolution_thr,
            filter_methods=filter_methods,
            pdb_snapshot=pdb_snapshot,
            tmp_folder=tmp_folder,
            sabdab_data_path=sabdab_data_path,
            require_antigen=require_antigen,
            n=n,
        )
    else:
        out = _load_pdb(
            resolution_thr=resolution_thr,
            filter_methods=filter_methods,
            pdb_snapshot=pdb_snapshot,
            tmp_folder=tmp_folder,
            load_live=load_live,
            n=n,
            pdb_id_list_path=pdb_id_list_path,
        )
    return out


=======
>>>>>>> 113581f4
def download_data(tag, local_datasets_folder="./data", skip_splitting=False):
    """Download a pre-computed dataset with train/test/validation splits.

    Parameters
    ----------
    tag : str
        the name of the dataset to load
    local_datasets_folder : str, default "./data"
        the path to the folder that will store proteinflow datasets, logs and temporary files
    skip_splitting : bool, default False
        if `True`, skip the split dictionary creation and the file moving steps

    """
    sabdab_data_path = _download_dataset(tag, local_datasets_folder)
    if not skip_splitting:
        _split_data(sabdab_data_path)


def _get_chain_pdb_ids(pdb_id_list_path, tmp_folder):
    print("Generating chain pdb ids")
    pdb_ids = []
    with open(pdb_id_list_path) as file:
        # Read lines from the file
        lines = file.readlines()

        # Process each line
        for line in lines:
            # Extract elements from the line (example: splitting by whitespace)
            line_elements = line.split()

            # Add extracted elements to the list
            pdb_ids.extend(line_elements)
    results = _process_strings(pdb_ids)
    new_file_path = tmp_folder + "chain_id_" + pdb_id_list_path.split("/")[-1]
    jobs = _create_jobs(new_file_path, pdb_ids, results)
    _parallel_write_to_file(new_file_path, jobs)
    return new_file_path


def generate_data(
    tag=None,
    pdb_id_list_path=None,
    local_datasets_folder="./data",
    min_length=30,
    max_length=10000,
    resolution_thr=3.5,
    missing_ends_thr=0.3,
    missing_middle_thr=0.1,
    not_filter_methods=False,
    not_remove_redundancies=False,
    skip_splitting=False,
<<<<<<< HEAD
    skip_processing=False,
    seq_identity_threshold=0.9,
=======
    redundancy_thr=0.9,
>>>>>>> 113581f4
    n=None,
    force=False,
    split_tolerance=0.2,
    test_split=0.05,
    valid_split=0.05,
    pdb_snapshot=None,
    load_live=False,
    min_seq_id=0.3,
    sabdab=False,
    sabdab_data_path=None,
    require_antigen=False,
    exclude_chains=None,
    exclude_threshold=0.7,
    exclude_clusters=False,
    exclude_based_on_cdr=None,
    load_ligands=False,
    exclude_chains_without_ligands=False,
    tanimoto_clustering=False,
    random_seed=42,
    max_chains=10,
):
    """Download and parse PDB files that meet filtering criteria.

    The output files are pickled nested dictionaries where first-level keys are chain Ids and second-level keys are
    the following:

    - `'crd_bb'`: a `numpy` array of shape `(L, 4, 3)` with backbone atom coordinates (N, C, CA, O),
    - `'crd_sc'`: a `numpy` array of shape `(L, 10, 3)` with sidechain atom coordinates (in a fixed order, check `sidechain_order()`),
    - `'msk'`: a `numpy` array of shape `(L,)` where ones correspond to residues with known coordinates and
        zeros to missing values,
    - `'seq'`: a string of length `L` with residue types.

    When creating a SAbDab dataset, an additional key is added to the dictionary:
    - `'cdr'`: a `'numpy'` array of shape `(L,)` where CDR residues are marked with the corresponding type (`'H1'`, `'L1'`, ...)
        and non-CDR residues are marked with `'-'`.

    PDB datasets are split into clusters according to sequence identity and SAbDab datasets are split according to CDR similarity.

    All errors including reasons for filtering a file out are logged in the log file.

    For more information on the splitting procedure and options, check out the `proteinflow.split_data` documentation.

    Parameters
    ----------
    tag : str, default None
        the name of the dataset to load
    pdb_id_list_path : str, default None
        if provided, get pdb_ids from text file where each line contains one chain id (format pdb_id-num example: 1XYZ-1)
        pdb_ids can also be passed, an automatic retrieval of chain id s will be performed in that case
    local_datasets_folder : str, default "./data"
        the path to the folder that will store proteinflow datasets, logs and temporary files
    min_length : int, default 30
        The minimum number of non-missing residues per chain
    max_length : int, default 10000
        The maximum number of residues per chain (set None for no threshold)
    resolution_thr : float, default 3.5
        The maximum resolution
    missing_ends_thr : float, default 0.3
        The maximum fraction of missing residues at the ends
    missing_middle_thr : float, default 0.1
        The maximum fraction of missing values in the middle (after missing ends are disregarded)
    not_filter_methods : bool, default False
        If `False`, only files obtained with X-ray or EM will be processed
    not_remove_redundancies : bool, default False
        If 'False', removes biounits that are doubles of others sequence wise
    skip_splitting : bool, default False
        if `True`, skip the split dictionary creation and the file moving steps
<<<<<<< HEAD
    skip_splitting : bool, default False
        if `True`, skip downloading and processing the data
    seq_identity_threshold : float, default 0.9
=======
    redundancy_thr : float, default 0.9
>>>>>>> 113581f4
        The threshold upon which sequences are considered as one and the same (default: 90%)
    n : int, default None
        The number of files to process (for debugging purposes)
    force : bool, default False
        When `True`, rewrite the files if they already exist
    split_tolerance : float, default 0.2
        The tolerance on the split ratio (default 20%)
    test_split : float, default 0.05
        The percentage of chains to put in the test set (default 5%)
    valid_split : float, default 0.05
        The percentage of chains to put in the validation set (default 5%)
    pdb_snapshot : str, optional
        the PDB snapshot to use, by default the latest is used
    load_live : bool, default False
        if `True`, load the files that are not in the latest PDB snapshot from the PDB FTP server (forced to `False` if `pdb_snapshot` is not `None`)
    min_seq_id : float in [0, 1], default 0.3
        minimum sequence identity for `mmseqs`
    sabdab : bool, default False
        if `True`, download the SAbDab database instead of PDB
    sabdab_data_path : str, optional
        path to a zip file or a directory containing SAbDab files (only used if `sabdab` is `True`)
    require_antigen : bool, default False
        if `True`, only use SAbDab files with an antigen
    exclude_chains : list of str, optional
        a list of chains (`{pdb_id}-{chain_id}`) to exclude from the splitting (e.g. `["1A2B-A", "1A2B-B"]`); chain id is the author chain id
    exclude_threshold : float in [0, 1], default 0.7
        the sequence similarity threshold for excluding chains
    exclude_clusters : bool, default False
        if `True`, exclude clusters that contain chains similar to chains in the `exclude_chains` list
    exclude_based_on_cdr : {"H1", "H2", "H3", "L1", "L2", "L3"}, optional
        if given and `exclude_clusters` is `True` + the dataset is SAbDab, exclude files based on only the given CDR clusters
    random_seed : int, default 42
        the random seed to use for splitting
<<<<<<< HEAD
=======
    max_chains : int, default 10
        the maximum number of chains per biounit

>>>>>>> 113581f4
    Returns
    -------
    log : dict
        a dictionary where keys are recognized error names and values are lists of PDB ids that caused the errors

    """
    tmp_id = "".join(
        random.choice(string.ascii_uppercase + string.digits) for _ in range(5)
    )
    if tag is None:
        if pdb_id_list_path is None:
            raise RuntimeError(
                "Please input a data source: valid tag or a pdb ids list"
            )
        else:
            tag = pdb_id_list_path.split("/")[-1].split(".")[0]
            tmp_folder = os.path.join(tempfile.gettempdir(), tag + tmp_id)
            os.makedirs(tmp_folder)
            with open(pdb_id_list_path) as file:
                # Read lines from the file
                example_pdb_id = file.readline()
            if "-" not in example_pdb_id:
                pdb_id_list_path = _get_chain_pdb_ids(pdb_id_list_path, tmp_folder)
    else:
        tmp_folder = os.path.join(tempfile.gettempdir(), tag + tmp_id)
        os.makedirs(tmp_folder)
    filter_methods = not not_filter_methods
    remove_redundancies = not not_remove_redundancies

    output_folder = os.path.join(local_datasets_folder, f"proteinflow_{tag}")

    if not skip_processing:
        if force and os.path.exists(output_folder):
            shutil.rmtree(output_folder)

        log_dict = _run_processing(
            tmp_folder=tmp_folder,
            output_folder=output_folder,
            min_length=min_length,
            max_length=max_length,
            resolution_thr=resolution_thr,
            missing_ends_thr=missing_ends_thr,
            missing_middle_thr=missing_middle_thr,
            filter_methods=filter_methods,
            remove_redundancies=remove_redundancies,
            seq_identity_threshold=seq_identity_threshold,
            n=n,
            force=force,
            tag=tag,
            pdb_snapshot=pdb_snapshot,
            load_live=load_live,
            sabdab=sabdab,
            sabdab_data_path=sabdab_data_path,
            require_antigen=require_antigen,
            pdb_id_list_path=pdb_id_list_path,
            load_ligands=load_ligands,
        )

<<<<<<< HEAD
=======
    log_dict = run_processing(
        tmp_folder=tmp_folder,
        output_folder=output_folder,
        min_length=min_length,
        max_length=max_length,
        resolution_thr=resolution_thr,
        missing_ends_thr=missing_ends_thr,
        missing_middle_thr=missing_middle_thr,
        filter_methods=filter_methods,
        remove_redundancies=remove_redundancies,
        redundancy_thr=redundancy_thr,
        n=n,
        force=force,
        tag=tag,
        pdb_snapshot=pdb_snapshot,
        load_live=load_live,
        sabdab=sabdab,
        sabdab_data_path=sabdab_data_path,
        require_antigen=require_antigen,
        max_chains=max_chains,
    )
>>>>>>> 113581f4
    if not skip_splitting:
        if tanimoto_clustering and not load_ligands:
            print(
                "Can not use Tanimoto Clustering without load_ligands=False. Setting tanimoto_clustering to False"
            )
            tanimoto_clustering = False
        split_data(
            tag=tag,
            local_datasets_folder=local_datasets_folder,
            split_tolerance=split_tolerance,
            test_split=test_split,
            valid_split=valid_split,
            ignore_existing=True,
            min_seq_id=min_seq_id,
            exclude_chains=exclude_chains,
            exclude_threshold=exclude_threshold,
            exclude_clusters=exclude_clusters,
            exclude_based_on_cdr=exclude_based_on_cdr,
            random_seed=random_seed,
            ligand_chains_only=exclude_chains_without_ligands,
            tanimoto_clustering=tanimoto_clustering,
        )
    shutil.rmtree(tmp_folder)
    return log_dict


<<<<<<< HEAD
def _get_excluded_files(
    tag,
    local_datasets_folder,
    tmp_folder,
    exclude_chains,
    exclude_threshold,
):
    """Get a list of files to exclude from the dataset.

    Biounits are excluded if they contain chains that are too similar
    (above `exclude_threshold`) to chains in the list of excluded chains.

    Parameters
    ----------
    tag : str
        the name of the dataset
    local_datasets_folder : str
        the path to the folder that stores proteinflow datasets
    tmp_folder : str
        the path to the folder that stores temporary files
    exclude_chains : list of str, optional
        a list of chains (`{pdb_id}-{chain_id}`) to exclude from the splitting (e.g. `["1A2B-A", "1A2B-B"]`); chain id is the author chain id
    exclude_threshold : float in [0, 1], default 0.7
        the sequence similarity threshold for excluding chains
    """
    # download fasta files for excluded chains
    if not os.path.exists(tmp_folder):
        os.makedirs(tmp_folder)
    sequences = []
    for chain in exclude_chains:
        pdb_id, chain_id = chain.split("-")
        downloadurl = "https://www.rcsb.org/fasta/entry/"
        pdbfn = pdb_id + "/download"
        outfnm = os.path.join(tmp_folder, f"{pdb_id.lower()}.fasta")
        url = downloadurl + pdbfn
        urllib.request.urlretrieve(url, outfnm)
        chains = _retrieve_fasta_chains(outfnm)
        sequences.append(chains[chain_id])
        os.remove(outfnm)

    # iterate over files in the dataset to check similarity
    print("Checking excluded chains similarity...")
    exclude_biounits = []
    for fn in tqdm(
        os.listdir(os.path.join(local_datasets_folder, f"proteinflow_{tag}"))
    ):
        if not fn.endswith(".pickle"):
            continue
        fp = os.path.join(local_datasets_folder, f"proteinflow_{tag}", fn)
        with open(fp, "rb") as f:
            entry = pickle.load(f)
        break_flag = False
        for chain, chain_data in entry.items():
            for seq in sequences:
                if (
                    edit_distance(seq, chain_data["seq"]) / len(seq)
                    < 1 - exclude_threshold
                ):
                    exclude_biounits.append(fn)
                    break_flag = True
                    break
            if break_flag:
                break

    # return list of biounits to exclude
    return exclude_biounits


def _exclude_files_with_no_ligand(tag, local_datasets_folder):
    """Get a list of files to exclude from the dataset.

    Biounits are excluded if they don't contain ligands.

    Parameters
    ----------
    tag : str
        the name of the dataset
    local_datasets_folder : str
        the path to the folder that stores proteinflow datasets
    tmp_folder : str
        the path to the folder that stores temporary files

    """
    # iterate over files in the dataset to check ligand
    exclude_biounits = []
    for fn in tqdm(
        os.listdir(os.path.join(local_datasets_folder, f"proteinflow_{tag}"))
    ):
        if not fn.endswith(".pickle"):
            continue
        fp = os.path.join(local_datasets_folder, f"proteinflow_{tag}", fn)
        with open(fp, "rb") as f:
            entry = pickle.load(f)
        for chain, chain_data in entry.items():
            if "ligand" not in chain_data.keys():
                exclude_biounits.append(fn)
                break

    # return list of biounits to exclude
    return exclude_biounits


=======
>>>>>>> 113581f4
def split_data(
    tag,
    local_datasets_folder="./data",
    split_tolerance=0.2,
    test_split=0.05,
    valid_split=0.05,
    ignore_existing=False,
    min_seq_id=0.3,
    exclude_chains=None,
    exclude_threshold=0.7,
    exclude_clusters=False,
    exclude_based_on_cdr=None,
    random_seed=42,
    ligand_chains_only=False,
    tanimoto_clustering=False,
):
    """Split `proteinflow` entry files into training, test and validation.

    Our splitting algorithm has two objectives: achieving minimal data leakage and balancing the proportion of
    single chain, homomer and heteromer entries.

    It follows these steps:

    1. cluster chains by sequence identity,
    2. generate a graph where nodes are the clusters and edges are protein-protein interactions between chains
    from those clusters,
    3. split connected components of the graph into training, test and validation subsets while keeping the proportion
    of single chains, homomers and heteromers close to that in the full dataset (within `split_tolerance`).

    For SAbDab datasets, instead of sequence identity, we use CDR cluster identity to cluster chains. We also connect the clusters
    in the graph if CDRs from those clusters are seen in the same PDB.

    Biounits that contain chains similar to those in the `exclude_chains` list (with `exclude_threshold` sequence identity)
    are excluded from the splitting and placed into a separate folder. If you want to exclude clusters containing those chains
    as well, set `exclude_clusters` to `True`. For SAbDab datasets, you can additionally choose to only exclude based on specific
    CDR clusters. To do so, set `exclude_based_on_cdr` to the CDR type.

    Parameters
    ----------
    tag : str
        the name of the dataset to load
    local_datasets_folder : str, default "./data"
        the path to the folder that will store proteinflow datasets, logs and temporary files
    split_tolerance : float, default 0.2
        The tolerance on the split ratio (default 20%)
    test_split : float, default 0.05
        The percentage of chains to put in the test set (default 5%)
    valid_split : float, default 0.05
        The percentage of chains to put in the validation set (default 5%)
    ignore_existing : bool, default False
        If `True`, overwrite existing dictionaries for this tag; otherwise, load the existing dictionary
    min_seq_id : float in [0, 1], default 0.3
        minimum sequence identity for `mmseqs`
    exclude_chains : list of str, optional
        a list of chains (`{pdb_id}-{chain_id}`) to exclude from the splitting (e.g. `["1A2B-A", "1A2B-B"]`); chain id is the author chain id
    exclude_threshold : float in [0, 1], default 0.7
        the sequence similarity threshold for excluding chains
    exclude_clusters : bool, default False
        if `True`, exclude clusters that contain chains similar to chains in the `exclude_chains` list
    exclude_based_on_cdr : {"H1", "H2", "H3", "L1", "L2", "L3"}, optional
        if given and `exclude_clusters` is `True` + the dataset is SAbDab, exclude files based on only the given CDR clusters
    random_seed : int, default 42
        random seed for reproducibility (set to `None` to use a random seed)
    tanimoto_clustering: bool, default False
        cluster chains based on the tanimoto similarity of their ligands

    Returns
    -------
    log : dict
        a dictionary where keys are recognized error names and values are lists of PDB ids that caused the errors

    """
    temp_folder = os.path.join(tempfile.gettempdir(), "proteinflow")
    if not os.path.exists(temp_folder):
        os.makedirs(temp_folder)
    if exclude_chains is None or len(exclude_chains) == 0:
        excluded_biounits = []
    else:
        excluded_biounits = _get_excluded_files(
            tag,
            local_datasets_folder,
            temp_folder,
            exclude_chains,
            exclude_threshold,
        )
    if ligand_chains_only:
        excluded_biounits += _exclude_files_with_no_ligand(
            tag,
            local_datasets_folder,
        )

    output_folder = os.path.join(local_datasets_folder, f"proteinflow_{tag}")
    out_split_dict_folder = os.path.join(output_folder, "splits_dict")
    exists = False

    if os.path.exists(out_split_dict_folder):
        if not ignore_existing:
            warnings.warn(
                f"Found an existing dictionary for tag {tag}. proteinflow will load it and ignore the parameters! Run with --ignore_existing to overwrite."
            )
            exists = True
    if not exists:
        _check_mmseqs()
        random.seed(random_seed)
        np.random.seed(random_seed)
        _get_split_dictionaries(
            tmp_folder=temp_folder,
            output_folder=output_folder,
            split_tolerance=split_tolerance,
            test_split=test_split,
            valid_split=valid_split,
            out_split_dict_folder=out_split_dict_folder,
            min_seq_id=min_seq_id,
            tanimoto_clustering=tanimoto_clustering,
        )
    shutil.rmtree(temp_folder)

    _split_data(
        output_folder, excluded_biounits, exclude_clusters, exclude_based_on_cdr
    )


def unsplit_data(
    tag,
    local_datasets_folder="./data",
):
    """Move files from train, test, validation and excluded folders back into the main folder.

    Parameters
    ----------
    tag : str
        the name of the dataset
    local_datasets_folder : str, default "./data"
        the path to the folder that stores proteinflow datasets

    """
    for folder in ["excluded", "train", "test", "valid"]:
        if not os.path.exists(
            os.path.join(local_datasets_folder, f"proteinflow_{tag}", folder)
        ):
            continue
        for file in os.listdir(
            os.path.join(local_datasets_folder, f"proteinflow_{tag}", folder)
        ):
            shutil.move(
                os.path.join(local_datasets_folder, f"proteinflow_{tag}", folder, file),
                os.path.join(local_datasets_folder, f"proteinflow_{tag}", file),
            )
        shutil.rmtree(os.path.join(local_datasets_folder, f"proteinflow_{tag}", folder))


def sidechain_order():
    """Get a dictionary of sidechain atom orders.

    Returns
    -------
    order_dict : dict
        a dictionary where keys are 3-letter aminoacid codes and values are lists of atom names (in PDB format) that correspond to
        coordinates in the `'crd_sc'` array generated by the `run_processing` function

    """
    return SIDECHAIN_ORDER


def check_pdb_snapshots():
    """Get a list of PDB snapshots available for downloading.

    Returns
    -------
    snapshots : list
        a list of snapshot names

    """
    folders = _s3list(
        boto3.resource("s3", config=Config(signature_version=UNSIGNED)).Bucket(
            "pdbsnapshots"
        ),
        "",
        recursive=False,
        list_objs=False,
    )
    return [x.key.strip("/") for x in folders]


def check_download_tags():
    """Get a list of tags available for downloading.

    Returns
    -------
    tags : list
        a list of tag names

    """
    folders = _s3list(
        boto3.resource("s3", config=Config(signature_version=UNSIGNED)).Bucket(
            "proteinflow-datasets"
        ),
        "",
        recursive=False,
        list_objs=False,
    )
    return [
        x.key.strip("/") for x in folders if not x.key.strip("/").startswith("test")
    ]<|MERGE_RESOLUTION|>--- conflicted
+++ resolved
@@ -186,37 +186,7 @@
 import numpy as np
 from botocore import UNSIGNED
 from botocore.config import Config
-<<<<<<< HEAD
-from bs4 import BeautifulSoup
-from editdistance import eval as edit_distance
-from p_tqdm import p_map
-from rcsbsearch import Attr
 from tqdm import tqdm
-
-from proteinflow.constants import ALLOWED_AG_TYPES, SIDECHAIN_ORDER
-from proteinflow.pdb import (
-    _align_structure,
-    _open_structure,
-    _remove_database_redundancies,
-)
-from proteinflow.protein_dataset import ProteinDataset, _download_dataset, _split_data
-from proteinflow.protein_loader import ProteinLoader
-from proteinflow.sequences import _retrieve_fasta_chains
-from proteinflow.utils.boto_utils import _download_s3_parallel, _s3list
-from proteinflow.utils.cluster_and_partition import (
-    _build_dataset_partition,
-    _check_mmseqs,
-)
-from proteinflow.utils.common_utils import (
-    PDBError,
-    _create_jobs,
-    _log_exception,
-    _log_removed,
-    _make_sabdab_html,
-    _parallel_write_to_file,
-    _process_strings,
-    _raise_rcsbsearch,
-=======
 
 from proteinflow.constants import SIDECHAIN_ORDER
 from proteinflow.data.torch import ProteinDataset, ProteinLoader
@@ -228,742 +198,14 @@
     _get_excluded_files,
     _get_split_dictionaries,
     _split_data,
->>>>>>> 113581f4
 )
-
-socket.setdefaulttimeout(15)
-
-
-<<<<<<< HEAD
-def _get_split_dictionaries(
-    tmp_folder="./data/tmp_pdb",
-    output_folder="./data/pdb",
-    split_tolerance=0.2,
-    test_split=0.05,
-    valid_split=0.05,
-    out_split_dict_folder="./data/dataset_splits_dict",
-    min_seq_id=0.3,
-    tanimoto_clustering=False,
-):
-    """Split preprocessed data into training, validation and test.
-
-    Parameters
-    ----------
-    tmp_folder : str, default "./data/tmp_pdb"
-        The folder where temporary files will be saved
-    output_folder : str, default "./data/pdb"
-        The folder where the output files will be saved
-    split_tolerance : float, default 0.2
-        The tolerance on the split ratio (default 20%)
-    test_split : float, default 0.05
-        The percentage of chains to put in the test set (default 5%)
-    valid_split : float, default 0.05
-        The percentage of chains to put in the validation set (default 5%)
-    out_split_dict_folder : str, default "./data/dataset_splits_dict"
-        The folder where the dictionaries containing the train/validation/test splits information will be saved"
-    min_seq_id : float in [0, 1], default 0.3
-        minimum sequence identity for `mmseqs`
-    tanimoto_clustering: bool, default False
-        Cluster chains based on tanimoto similarity of ligands
-
-    """
-    if len([x for x in os.listdir(output_folder) if x.endswith(".pickle")]) == 0:
-        raise RuntimeError("No preprocessed data found in the output folder")
-    sample_file = [x for x in os.listdir(output_folder) if x.endswith(".pickle")][0]
-    ind = sample_file.split(".")[0].split("-")[1]
-    sabdab = not ind.isnumeric()
-
-    os.makedirs(out_split_dict_folder, exist_ok=True)
-    (
-        train_clusters_dict,
-        train_classes_dict,
-        valid_clusters_dict,
-        valid_classes_dict,
-        test_clusters_dict,
-        test_classes_dict,
-    ) = _build_dataset_partition(
-        output_folder,
-        tmp_folder,
-        valid_split=valid_split,
-        test_split=test_split,
-        tolerance=split_tolerance,
-        min_seq_id=min_seq_id,
-        sabdab=sabdab,
-        tanimoto_clustering=tanimoto_clustering,
-    )
-
-    classes_dict = train_classes_dict
-    for d in [valid_classes_dict, test_classes_dict]:
-        for k, v in d.items():
-            classes_dict[k].update(v)
-
-    with open(os.path.join(out_split_dict_folder, "classes.pickle"), "wb") as f:
-        pickle.dump(classes_dict, f)
-    with open(os.path.join(out_split_dict_folder, "train.pickle"), "wb") as f:
-        pickle.dump(train_clusters_dict, f)
-    with open(os.path.join(out_split_dict_folder, "valid.pickle"), "wb") as f:
-        pickle.dump(valid_clusters_dict, f)
-    with open(os.path.join(out_split_dict_folder, "test.pickle"), "wb") as f:
-        pickle.dump(test_clusters_dict, f)
-
-
-def _run_processing(
-    tmp_folder="./data/tmp_pdb",
-    output_folder="./data/pdb",
-    min_length=30,
-    max_length=10000,
-    resolution_thr=3.5,
-    missing_ends_thr=0.3,
-    missing_middle_thr=0.1,
-    filter_methods=True,
-    remove_redundancies=False,
-    seq_identity_threshold=0.9,
-    n=None,
-    force=False,
-    tag=None,
-    pdb_snapshot=None,
-    load_live=False,
-    sabdab=False,
-    sabdab_data_path=None,
-    require_antigen=False,
-    pdb_id_list_path=None,
-    load_ligands=False,
-):
-    """Download and parse PDB files that meet filtering criteria.
-
-    The output files are pickled nested dictionaries where first-level keys are chain Ids and second-level keys are
-    the following:
-
-    - `'crd_bb'`: a `numpy` array of shape `(L, 4, 3)` with backbone atom coordinates (N, C, CA, O),
-    - `'crd_sc'`: a `numpy` array of shape `(L, 10, 3)` with sidechain atom coordinates (in a fixed order, check `sidechain_order()`),
-    - `'msk'`: a `numpy` array of shape `(L,)` where ones correspond to residues with known coordinates and
-        zeros to missing values,
-    - `'seq'`: a string of length `L` with residue types.
-
-    When creating a SAbDab dataset, an additional key is added to the dictionary:
-    - `'cdr'`: a `'numpy'` array of shape `(L,)` where CDR residues are marked with the corresponding type (`'H1'`, `'L1'`, ...)
-        and non-CDR residues are marked with `'-'`.
-
-    If load_ligands is True:
-    - 'ligands' is a dict containing 'chain_id': list of ligands.
-        Where one ligand is a dict
-        {
-            'seq': sequence of molecules,
-            'atoms': list of atom names
-            'X': array of atom coordinates
-            'length': number of atoms
-            'chain': chain to which the ligand is attached
-        }
-
-    All errors including reasons for filtering a file out are logged in a log file.
-
-    Parameters
-    ----------
-    tmp_folder : str, default "./data/tmp_pdb"
-        The folder where temporary files will be saved
-    output_folder : str, default "./data/pdb"
-        The folder where the output files will be saved
-    min_length : int, default 30
-        The minimum number of non-missing residues per chain
-    max_length : int, default 10000
-        The maximum number of residues per chain (set None for no threshold)
-    resolution_thr : float, default 3.5
-        The maximum resolution
-    missing_ends_thr : float, default 0.3
-        The maximum fraction of missing residues at the ends
-    missing_middle_thr : float, default 0.1
-        The maximum fraction of missing residues in the middle (after missing ends are disregarded)
-    filter_methods : bool, default True
-        If `True`, only files obtained with X-ray or EM will be processed
-    remove_redundancies : bool, default False
-        If `True`, removes biounits that are doubles of others sequence wise
-    seq_identity_threshold : float, default 0.9
-        The threshold upon which sequences are considered as one and the same (default: 90%)
-    n : int, default None
-        The number of files to process (for debugging purposes)
-    force : bool, default False
-        When `True`, rewrite the files if they already exist
-    split_tolerance : float, default 0.2
-        The tolerance on the split ratio (default 20%)
-    split_database : bool, default False
-        Whether or not to split the database
-    test_split : float, default 0.05
-        The percentage of chains to put in the test set (default 5%)
-    valid_split : float, default 0.05
-        The percentage of chains to put in the validation set (default 5%)
-    out_split_dict_folder : str, default "./data/dataset_splits_dict"
-        The folder where the dictionaries containing the train/validation/test splits information will be saved
-    tag : str, optional
-        A tag to add to the log file
-    pdb_snapshot : str, optional
-        the PDB snapshot to use, by default the latest is used (if `sabdab` is `True`, you can use any date in the format YYYYMMDD as a cutoff)
-    load_live : bool, default False
-        if `True`, load the files that are not in the latest PDB snapshot from the PDB FTP server (forced to `False` if `pdb_snapshot` is not `None`)
-    sabdab : bool, default False
-        if `True`, download the SAbDab database instead of PDB
-    sabdab_data_path : str, optional
-        path to a zip file or a directory containing SAbDab files (only used if `sabdab` is `True`)
-    require_antigen : bool, default False
-        if `True`, only keep files with antigen chains (only used if `sabdab` is `True`)
-    pdb_id_list_path : str, default None
-        if provided, get pdb_ids from list (format pdb_id-num example: 1XYZ-1)
-    load_ligands: boool, default False
-        Whether or not to load the ligands in the pdbs
-
-    Returns
-    -------
-    log : dict
-        a dictionary where keys are recognized error names and values are lists of PDB ids that caused the errors
-
-    """
-    TMP_FOLDER = tmp_folder
-    OUTPUT_FOLDER = output_folder
-    MIN_LENGTH = min_length
-    MAX_LENGTH = max_length
-    RESOLUTION_THR = resolution_thr
-    MISSING_ENDS_THR = missing_ends_thr
-    MISSING_MIDDLE_THR = missing_middle_thr
-
-    if not os.path.exists(TMP_FOLDER):
-        os.makedirs(TMP_FOLDER)
-    if not os.path.exists(OUTPUT_FOLDER):
-        os.makedirs(OUTPUT_FOLDER)
-
-    LOG_FILE = os.path.join(OUTPUT_FOLDER, "log.txt")
-    print(f"Log file: {LOG_FILE} \n")
-    now = datetime.now()  # current date and time
-    date_time = now.strftime("%m/%d/%Y, %H:%M:%S") + "\n\n"
-    with open(LOG_FILE, "a") as f:
-        f.write(date_time)
-        if tag is not None:
-            f.write(f"tag: {tag} \n")
-        f.write(f"    min_length: {min_length} \n")
-        f.write(f"    max_length: {max_length} \n")
-        f.write(f"    resolution_thr: {resolution_thr} \n")
-        f.write(f"    missing_ends_thr: {missing_ends_thr} \n")
-        f.write(f"    missing_middle_thr: {missing_middle_thr} \n")
-        f.write(f"    filter_methods: {filter_methods} \n")
-        f.write(f"    remove_redundancies: {remove_redundancies} \n")
-        f.write(f"    sabdab: {sabdab} \n")
-        f.write(f"    pdb_snapshot: {pdb_snapshot} \n")
-        if remove_redundancies:
-            f.write(f"    seq_identity_threshold: {seq_identity_threshold} \n")
-        if sabdab:
-            f.write(f"    require_antigen: {require_antigen} \n")
-            f.write(f"    sabdab_data_path: {sabdab_data_path} \n")
-        else:
-            f.write(f"    load_live: {load_live} \n")
-        f.write("\n")
-
-    def process_f(local_path, show_error=False, force=True, sabdab=False, ligand=False):
-        chain_id = None
-        if sabdab:
-            local_path, chain_id = local_path
-        fn = os.path.basename(local_path)
-        pdb_id = fn.split(".")[0]
-        try:
-            # local_path = download_f(pdb_id, s3_client=s3_client, load_live=load_live)
-            name = pdb_id if not sabdab else pdb_id + "-" + chain_id
-            target_file = os.path.join(OUTPUT_FOLDER, name + ".pickle")
-            if not force and os.path.exists(target_file):
-                raise PDBError("File already exists")
-            pdb_dict = _open_structure(
-                local_path,
-                tmp_folder=TMP_FOLDER,
-                sabdab=sabdab,
-                chain_id=chain_id,
-                ligand=ligand,
-            )
-            # filter and convert
-            pdb_dict = _align_structure(
-                pdb_dict,
-                min_length=MIN_LENGTH,
-                max_length=MAX_LENGTH,
-                max_missing_ends=MISSING_ENDS_THR,
-                max_missing_middle=MISSING_MIDDLE_THR,
-                chain_id_string=chain_id,
-                load_ligands=ligand,
-            )
-
-            # save
-            if pdb_dict is not None:
-                with open(target_file, "wb") as f:
-                    pickle.dump(pdb_dict, f)
-        except Exception as e:
-            if show_error:
-                print(local_path)
-                raise e
-            else:
-                _log_exception(e, LOG_FILE, pdb_id, TMP_FOLDER, chain_id=chain_id)
-
-    try:
-        paths, error_ids = _load_files(
-            resolution_thr=RESOLUTION_THR,
-            filter_methods=filter_methods,
-            pdb_snapshot=pdb_snapshot,
-            n=n,
-            tmp_folder=TMP_FOLDER,
-            load_live=load_live,
-            sabdab=sabdab,
-            sabdab_data_path=sabdab_data_path,
-            require_antigen=require_antigen,
-            pdb_id_list_path=pdb_id_list_path,
-        )
-        for id in error_ids:
-            with open(LOG_FILE, "a") as f:
-                f.write(f"<<< Could not download PDB/mmCIF file: {id} \n")
-        # paths = [(os.path.join(TMP_FOLDER, "6tkb.pdb"), "H_L_nan")]
-        print("Filter and process...")
-        _ = p_map(
-            lambda x: process_f(x, force=force, sabdab=sabdab, ligand=load_ligands),
-            paths,
-        )
-        # _ = [process_f(x, force=force, sabdab=sabdab, show_error=True) for x in tqdm(paths)]
-    except Exception as e:
-        _raise_rcsbsearch(e)
-
-    stats = get_error_summary(LOG_FILE, verbose=False)
-    not_found_error = "<<< PDB / mmCIF file downloaded but not found"
-    if not sabdab:
-        while not_found_error in stats:
-            with open(LOG_FILE) as f:
-                lines = [x for x in f.readlines() if not x.startswith(not_found_error)]
-            os.remove(LOG_FILE)
-            with open(f"{LOG_FILE}_tmp", "a") as f:
-                for line in lines:
-                    f.write(line)
-            if sabdab:
-                paths = [
-                    (
-                        os.path.join(TMP_FOLDER, x.split("-")[0] + ".pdb"),
-                        x.split("-")[1],
-                    )
-                    for x in stats[not_found_error]
-                ]
-            else:
-                paths = stats[not_found_error]
-            _ = p_map(
-                lambda x: process_f(x, force=force, sabdab=sabdab, ligand=load_ligands),
-                paths,
-            )
-            stats = get_error_summary(LOG_FILE, verbose=False)
-    if os.path.exists(f"{LOG_FILE}_tmp"):
-        with open(LOG_FILE) as f:
-            lines = [x for x in f.readlines() if not x.startswith(not_found_error)]
-        os.remove(LOG_FILE)
-        with open(f"{LOG_FILE}_tmp", "a") as f:
-            for line in lines:
-                f.write(line)
-        os.rename(f"{LOG_FILE}_tmp", LOG_FILE)
-
-    if remove_redundancies:
-        removed = _remove_database_redundancies(
-            OUTPUT_FOLDER,
-            seq_identity_threshold=seq_identity_threshold,
-            ligand_identity=load_ligands,
-        )
-        _log_removed(removed, LOG_FILE)
-    return get_error_summary(LOG_FILE)
-
-
-def _get_pdb_ids(
-    resolution_thr=3.5,
-    pdb_snapshot=None,
-    filter_methods=True,
-    pdb_id_list_path=None,
-):
-    """Get PDB ids from PDB API."""
-    # get filtered PDB ids from PDB API
-    if pdb_id_list_path is not None:
-        pdb_ids = []  # List to store the extracted elements
-
-        try:
-            with open(pdb_id_list_path) as file:
-                # Read lines from the file
-                lines = file.readlines()
-
-                # Process each line
-                for line in lines:
-                    # Extract elements from the line (example: splitting by whitespace)
-                    line_elements = line.split()
-
-                    # Add extracted elements to the list
-                    pdb_ids.extend(line_elements)
-                pdb_ids = np.unique(pdb_ids)
-                random.shuffle(pdb_ids)
-        except FileNotFoundError:
-            print(f"The file '{pdb_id_list_path}' does not exist.")
-    else:
-        pdb_ids = (
-            Attr("rcsb_entry_info.selected_polymer_entity_types")
-            .__eq__("Protein (only)")
-            .or_("rcsb_entry_info.polymer_composition")
-            .__eq__("protein/oligosaccharide")
-        )
-        # if include_na:
-        #     pdb_ids = pdb_ids.or_('rcsb_entry_info.polymer_composition').in_(["protein/NA", "protein/NA/oligosaccharide"])
-
-        if resolution_thr is not None:
-            pdb_ids = pdb_ids.and_("rcsb_entry_info.resolution_combined").__le__(
-                resolution_thr
-            )
-        if filter_methods:
-            pdb_ids = pdb_ids.and_("exptl.method").in_(
-                ["X-RAY DIFFRACTION", "ELECTRON MICROSCOPY"]
-            )
-        pdb_ids = pdb_ids.exec("assembly")
-
-    ordered_folders = [
-        x.key.strip("/")
-        for x in _s3list(
-            boto3.resource("s3", config=Config(signature_version=UNSIGNED)).Bucket(
-                "pdbsnapshots"
-            ),
-            "",
-            recursive=False,
-            list_objs=False,
-        )
-    ]
-    ordered_folders = sorted(
-        ordered_folders, reverse=True
-    )  # a list of PDB snapshots from newest to oldest
-    if pdb_snapshot is not None:
-        if pdb_snapshot not in ordered_folders:
-            raise ValueError(
-                f"The {pdb_snapshot} PDB snapshot not found, please choose from {ordered_folders}"
-            )
-        ind = ordered_folders.index(pdb_snapshot)
-        ordered_folders = ordered_folders[ind:]
-    return ordered_folders, pdb_ids
-
-
-def _download_live(id, tmp_folder):
-    """Download a PDB file from the PDB website."""
-    pdb_id, biounit = id.split("-")
-    filenames = {
-        "cif": f"{pdb_id}-assembly{biounit}.cif.gz",
-        "pdb": f"{pdb_id}.pdb{biounit}.gz",
-    }
-    for t in filenames:
-        local_path = os.path.join(tmp_folder, f"{pdb_id}-{biounit}") + f".{t}.gz"
-        try:
-            url = f"https://files.rcsb.org/download/{filenames[t]}"
-            response = requests.get(url)
-            open(local_path, "wb").write(response.content)
-            return local_path
-        except BaseException:
-            pass
-    return id
-
-
-def _download_fasta_f(pdb_id, datadir):
-    """Download a fasta file from the PDB website."""
-    downloadurl = "https://www.rcsb.org/fasta/entry/"
-    pdbfn = pdb_id + "/download"
-    outfnm = os.path.join(datadir, f"{pdb_id.lower()}.fasta")
-
-    url = downloadurl + pdbfn
-    try:
-        urllib.request.urlretrieve(url, outfnm)
-        return outfnm
-
-    except Exception:
-        # print(str(err), file=sys.stderr)
-        return None
-
-
-def _load_pdb(
-    resolution_thr=3.5,
-    pdb_snapshot=None,
-    filter_methods=True,
-    n=None,
-    tmp_folder="data/tmp",
-    load_live=False,
-    pdb_id_list_path=None,
-):
-    """Download filtered PDB files and return a list of local file paths."""
-    ordered_folders, pdb_ids = _get_pdb_ids(
-        resolution_thr=resolution_thr,
-        pdb_snapshot=pdb_snapshot,
-        filter_methods=filter_methods,
-        pdb_id_list_path=pdb_id_list_path,
-    )
-    with ThreadPoolExecutor(max_workers=8) as executor:
-        print("Getting a file list...")
-        ids = []
-        for i, x in enumerate(tqdm(pdb_ids)):
-            ids.append(x)
-            if n is not None and i == n:
-                break
-        print("Downloading fasta files...")
-        pdbs = {x.split("-")[0] for x in ids}
-        future_to_key = {
-            executor.submit(
-                lambda x: _download_fasta_f(x, datadir=tmp_folder), key
-            ): key
-            for key in pdbs
-        }
-        _ = [
-            x.result()
-            for x in tqdm(futures.as_completed(future_to_key), total=len(pdbs))
-        ]
-
-    # _ = [process_f(x, force=force, load_live=load_live) for x in tqdm(ids)]
-    print("Downloading structure files...")
-    paths = _download_s3_parallel(
-        pdb_ids=ids, tmp_folder=tmp_folder, snapshots=[ordered_folders[0]]
-    )
-    paths = [item for sublist in paths for item in sublist]
-    error_ids = [x for x in paths if not x.endswith(".gz")]
-    paths = [x for x in paths if x.endswith(".gz")]
-    if load_live:
-        print("Downloading newest structure files...")
-        live_paths = p_map(
-            lambda x: _download_live(x, tmp_folder=tmp_folder), error_ids
-        )
-        error_ids = []
-        for x in live_paths:
-            if x.endswith(".gz"):
-                paths.append(x)
-            else:
-                error_ids.append(x)
-    return paths, error_ids
-
-
-def _load_sabdab_by_method(
-    methods,
-    resolution_thr=3.5,
-    tmp_folder="data/tmp",
-):
-    for method in methods:
-        html = _make_sabdab_html(method, resolution_thr)
-        page = requests.get(html)
-        soup = BeautifulSoup(page.text, "html.parser")
-        try:
-            zip_ref = soup.find_all(
-                lambda t: t.name == "a" and t.text.startswith("zip")
-            )[0]["href"]
-            zip_ref = "https://opig.stats.ox.ac.uk" + zip_ref
-        except BaseException:
-            error = soup.find_all(
-                lambda t: t.name == "h1" and t.text.startswith("Internal")
-            )
-            if len(error) > 0:
-                raise RuntimeError(
-                    "Internal SAbDab server error -> try again in some time"
-                )
-            raise RuntimeError("No link found")
-        print(f'Downloading {" ".join(method)} structure files...')
-        subprocess.run(
-            [
-                "wget",
-                zip_ref,
-                "-O",
-                os.path.join(tmp_folder, f"pdb_{'_'.join(method)}.zip"),
-            ]
-        )
-        if (
-            os.stat(os.path.join(tmp_folder, f"pdb_{'_'.join(method)}.zip")).st_size
-            == 0
-        ):
-            raise RuntimeError("The archive was not downloaded")
-
-
-def _load_sabdab_all(
-    tmp_folder="data/tmp",
-):
-    print("Trying to download all data...")
-    data_html = "https://opig.stats.ox.ac.uk/webapps/newsabdab/sabdab/archive/all/"
-    index_html = "https://opig.stats.ox.ac.uk/webapps/newsabdab/sabdab/summary/all/"
-    subprocess.run(
-        [
-            "wget",
-            data_html,
-            "-O",
-            os.path.join(tmp_folder, "pdb_all.zip"),
-        ]
-    )
-    if os.stat(os.path.join(tmp_folder, "pdb_all.zip")).st_size == 0:
-        raise RuntimeError("The archive was not downloaded")
-    subprocess.run(
-        [
-            "unzip",
-            os.path.join(tmp_folder, "pdb_all.zip"),
-            "-d",
-            tmp_folder,
-        ]
-    )
-    subprocess.run(
-        [
-            "wget",
-            index_html,
-            "-O",
-            os.path.join(tmp_folder, "all_structures", "summary.tsv"),
-        ]
-    )
-    if os.stat(os.path.join(tmp_folder, "all_structures", "summary.tsv")).st_size == 0:
-        raise RuntimeError("The index was not downloaded")
-
-
-def _load_sabdab(
-    resolution_thr=3.5,
-    filter_methods=True,
-    pdb_snapshot=None,
-    tmp_folder="data/tmp",
-    sabdab_data_path=None,
-    require_antigen=True,
-    n=None,
-):
-    """Download filtered SAbDab files and return a list of local file paths."""
-    if not os.path.exists(tmp_folder):
-        os.makedirs(tmp_folder)
-    if pdb_snapshot is not None:
-        pdb_snapshot = datetime.strptime(pdb_snapshot, "%Y%m%d")
-    if filter_methods:
-        methods = ["X-RAY DIFFRACTION", "ELECTRON MICROSCOPY"]
-    else:
-        methods = ["All"]
-    methods = [x.split() for x in methods]
-    if sabdab_data_path is None:
-        try:
-            _load_sabdab_by_method(
-                methods=methods, resolution_thr=resolution_thr, tmp_folder=tmp_folder
-            )
-            paths = [
-                os.path.join(tmp_folder, f"pdb_{'_'.join(method)}.zip")
-                for method in methods
-            ]
-        except RuntimeError:
-            _load_sabdab_all(tmp_folder=tmp_folder)
-            paths = [os.path.join(tmp_folder, "all_structures")]
-            sabdab_data_path = os.path.join(tmp_folder, "all_structures")
-    else:
-        paths = [sabdab_data_path]
-    ids = []
-    pdb_ids = []
-    error_ids = []
-    print("Moving files...")
-    for path in paths:
-        if not os.path.isdir(path):
-            if not path.endswith(".zip"):
-                raise ValueError("SAbDab data path should be a zip file or a directory")
-            dir_path = path[:-4]
-            print(f"Unzipping {path}...")
-            with zipfile.ZipFile(path, "r") as zip_ref:
-                for member in tqdm(zip_ref.infolist()):
-                    try:
-                        zip_ref.extract(member, dir_path)
-                    except zipfile.error:
-                        pass
-            if sabdab_data_path is None:
-                os.remove(path)
-        else:
-            dir_path = path
-        print("Filtering...")
-        summary_path = None
-        for file in os.listdir(dir_path):
-            if file.endswith(".tsv"):
-                summary_path = os.path.join(dir_path, file)
-                break
-        if summary_path is None:
-            raise ValueError("Summary file not found")
-        summary = pd.read_csv(summary_path, sep="\t")
-        # check antigen type
-        summary = summary[summary["antigen_type"].isin(ALLOWED_AG_TYPES)]
-        # filter out structures with repeating chains
-        summary = summary[summary["antigen_chain"] != summary["Hchain"]]
-        summary = summary[summary["antigen_chain"] != summary["Lchain"]]
-        summary = summary[summary["Lchain"] != summary["Hchain"]]
-        # optional filters
-        if require_antigen:
-            summary = summary[~summary["antigen_chain"].isna()]
-        if pdb_snapshot is not None:
-            date = pd.to_datetime(summary["date"], format="%m/%d/%Y")
-            summary = summary[date <= pdb_snapshot]
-        if sabdab_data_path is not None:
-            summary.loc[summary["resolution"] == "NOT", "resolution"] = 0
-            if summary["resolution"].dtype != float:
-                summary["resolution"] = summary["resolution"].str.split(", ").str[0]
-            summary = summary[summary["resolution"].astype(float) <= resolution_thr]
-            if filter_methods:
-                summary = summary[
-                    summary["method"].isin([" ".join(m) for m in methods])
-                ]
-        if n is not None:
-            summary = summary.iloc[:n]
-        ids_method = summary["pdb"].unique().tolist()
-        for id in tqdm(ids_method):
-            pdb_path = os.path.join(dir_path, "chothia", f"{id}.pdb")
-            try:
-                if sabdab_data_path is None or not os.path.isdir(sabdab_data_path):
-                    shutil.move(pdb_path, os.path.join(tmp_folder, f"{id}.pdb"))
-                else:
-                    shutil.copy(pdb_path, os.path.join(tmp_folder, f"{id}.pdb"))
-            except FileNotFoundError:
-                error_ids.append(id)
-        if sabdab_data_path is None or sabdab_data_path.endswith(".zip"):
-            shutil.rmtree(dir_path)
-        ids_full = summary.apply(
-            lambda x: (x["pdb"], f"{x['Hchain']}_{x['Lchain']}_{x['antigen_chain']}"),
-            axis=1,
-        ).tolist()
-        ids += ids_full
-        pdb_ids += ids_method
-    print("Downloading fasta files...")
-    with ThreadPoolExecutor(max_workers=8) as executor:
-        # pdb_ids = ["6tkb"]
-        future_to_key = {
-            executor.submit(
-                lambda x: _download_fasta_f(x, datadir=tmp_folder), key
-            ): key
-            for key in pdb_ids
-        }
-        _ = [
-            x.result()
-            for x in tqdm(futures.as_completed(future_to_key), total=len(pdb_ids))
-        ]
-    paths = [(os.path.join(tmp_folder, f"{x[0]}.pdb"), x[1]) for x in ids]
-    return paths, error_ids
-
-
-def _load_files(
-    resolution_thr=3.5,
-    pdb_snapshot=None,
-    filter_methods=True,
-    n=None,
-    tmp_folder="data/tmp",
-    load_live=False,
-    sabdab=False,
-    sabdab_data_path=None,
-    require_antigen=False,
-    pdb_id_list_path=None,
-):
-    """Download filtered structure files and return a list of local file paths."""
-    if sabdab:
-        out = _load_sabdab(
-            resolution_thr=resolution_thr,
-            filter_methods=filter_methods,
-            pdb_snapshot=pdb_snapshot,
-            tmp_folder=tmp_folder,
-            sabdab_data_path=sabdab_data_path,
-            require_antigen=require_antigen,
-            n=n,
-        )
-    else:
-        out = _load_pdb(
-            resolution_thr=resolution_thr,
-            filter_methods=filter_methods,
-            pdb_snapshot=pdb_snapshot,
-            tmp_folder=tmp_folder,
-            load_live=load_live,
-            n=n,
-            pdb_id_list_path=pdb_id_list_path,
-        )
-    return out
-
-
-=======
->>>>>>> 113581f4
+from proteinflow.utils.common_utils import (
+    _create_jobs,
+    _parallel_write_to_file,
+    _process_strings,
+)
+
+
 def download_data(tag, local_datasets_folder="./data", skip_splitting=False):
     """Download a pre-computed dataset with train/test/validation splits.
 
@@ -1015,12 +257,8 @@
     not_filter_methods=False,
     not_remove_redundancies=False,
     skip_splitting=False,
-<<<<<<< HEAD
     skip_processing=False,
-    seq_identity_threshold=0.9,
-=======
     redundancy_thr=0.9,
->>>>>>> 113581f4
     n=None,
     force=False,
     split_tolerance=0.2,
@@ -1088,13 +326,9 @@
         If 'False', removes biounits that are doubles of others sequence wise
     skip_splitting : bool, default False
         if `True`, skip the split dictionary creation and the file moving steps
-<<<<<<< HEAD
-    skip_splitting : bool, default False
+    skip_processing : bool, default False
         if `True`, skip downloading and processing the data
-    seq_identity_threshold : float, default 0.9
-=======
     redundancy_thr : float, default 0.9
->>>>>>> 113581f4
         The threshold upon which sequences are considered as one and the same (default: 90%)
     n : int, default None
         The number of files to process (for debugging purposes)
@@ -1126,14 +360,17 @@
         if `True`, exclude clusters that contain chains similar to chains in the `exclude_chains` list
     exclude_based_on_cdr : {"H1", "H2", "H3", "L1", "L2", "L3"}, optional
         if given and `exclude_clusters` is `True` + the dataset is SAbDab, exclude files based on only the given CDR clusters
+    load_ligands : bool, default False
+        if `True`, load ligands from the PDB files
+    exclude_chains_without_ligands : bool, default False
+        if `True`, exclude biounits that don't contain ligands
+    tanimoto_clustering : bool, default False
+        if `True`, cluster the biounits based on ligand Tanimoto similarity
     random_seed : int, default 42
         the random seed to use for splitting
-<<<<<<< HEAD
-=======
     max_chains : int, default 10
         the maximum number of chains per biounit
 
->>>>>>> 113581f4
     Returns
     -------
     log : dict
@@ -1169,7 +406,7 @@
         if force and os.path.exists(output_folder):
             shutil.rmtree(output_folder)
 
-        log_dict = _run_processing(
+        log_dict = run_processing(
             tmp_folder=tmp_folder,
             output_folder=output_folder,
             min_length=min_length,
@@ -1179,7 +416,7 @@
             missing_middle_thr=missing_middle_thr,
             filter_methods=filter_methods,
             remove_redundancies=remove_redundancies,
-            seq_identity_threshold=seq_identity_threshold,
+            redundancy_thr=redundancy_thr,
             n=n,
             force=force,
             tag=tag,
@@ -1188,34 +425,11 @@
             sabdab=sabdab,
             sabdab_data_path=sabdab_data_path,
             require_antigen=require_antigen,
+            max_chains=max_chains,
             pdb_id_list_path=pdb_id_list_path,
             load_ligands=load_ligands,
         )
 
-<<<<<<< HEAD
-=======
-    log_dict = run_processing(
-        tmp_folder=tmp_folder,
-        output_folder=output_folder,
-        min_length=min_length,
-        max_length=max_length,
-        resolution_thr=resolution_thr,
-        missing_ends_thr=missing_ends_thr,
-        missing_middle_thr=missing_middle_thr,
-        filter_methods=filter_methods,
-        remove_redundancies=remove_redundancies,
-        redundancy_thr=redundancy_thr,
-        n=n,
-        force=force,
-        tag=tag,
-        pdb_snapshot=pdb_snapshot,
-        load_live=load_live,
-        sabdab=sabdab,
-        sabdab_data_path=sabdab_data_path,
-        require_antigen=require_antigen,
-        max_chains=max_chains,
-    )
->>>>>>> 113581f4
     if not skip_splitting:
         if tanimoto_clustering and not load_ligands:
             print(
@@ -1242,75 +456,6 @@
     return log_dict
 
 
-<<<<<<< HEAD
-def _get_excluded_files(
-    tag,
-    local_datasets_folder,
-    tmp_folder,
-    exclude_chains,
-    exclude_threshold,
-):
-    """Get a list of files to exclude from the dataset.
-
-    Biounits are excluded if they contain chains that are too similar
-    (above `exclude_threshold`) to chains in the list of excluded chains.
-
-    Parameters
-    ----------
-    tag : str
-        the name of the dataset
-    local_datasets_folder : str
-        the path to the folder that stores proteinflow datasets
-    tmp_folder : str
-        the path to the folder that stores temporary files
-    exclude_chains : list of str, optional
-        a list of chains (`{pdb_id}-{chain_id}`) to exclude from the splitting (e.g. `["1A2B-A", "1A2B-B"]`); chain id is the author chain id
-    exclude_threshold : float in [0, 1], default 0.7
-        the sequence similarity threshold for excluding chains
-    """
-    # download fasta files for excluded chains
-    if not os.path.exists(tmp_folder):
-        os.makedirs(tmp_folder)
-    sequences = []
-    for chain in exclude_chains:
-        pdb_id, chain_id = chain.split("-")
-        downloadurl = "https://www.rcsb.org/fasta/entry/"
-        pdbfn = pdb_id + "/download"
-        outfnm = os.path.join(tmp_folder, f"{pdb_id.lower()}.fasta")
-        url = downloadurl + pdbfn
-        urllib.request.urlretrieve(url, outfnm)
-        chains = _retrieve_fasta_chains(outfnm)
-        sequences.append(chains[chain_id])
-        os.remove(outfnm)
-
-    # iterate over files in the dataset to check similarity
-    print("Checking excluded chains similarity...")
-    exclude_biounits = []
-    for fn in tqdm(
-        os.listdir(os.path.join(local_datasets_folder, f"proteinflow_{tag}"))
-    ):
-        if not fn.endswith(".pickle"):
-            continue
-        fp = os.path.join(local_datasets_folder, f"proteinflow_{tag}", fn)
-        with open(fp, "rb") as f:
-            entry = pickle.load(f)
-        break_flag = False
-        for chain, chain_data in entry.items():
-            for seq in sequences:
-                if (
-                    edit_distance(seq, chain_data["seq"]) / len(seq)
-                    < 1 - exclude_threshold
-                ):
-                    exclude_biounits.append(fn)
-                    break_flag = True
-                    break
-            if break_flag:
-                break
-
-    # return list of biounits to exclude
-    return exclude_biounits
-
-
 def _exclude_files_with_no_ligand(tag, local_datasets_folder):
     """Get a list of files to exclude from the dataset.
 
@@ -1345,8 +490,6 @@
     return exclude_biounits
 
 
-=======
->>>>>>> 113581f4
 def split_data(
     tag,
     local_datasets_folder="./data",
@@ -1410,6 +553,8 @@
         if given and `exclude_clusters` is `True` + the dataset is SAbDab, exclude files based on only the given CDR clusters
     random_seed : int, default 42
         random seed for reproducibility (set to `None` to use a random seed)
+    ligand_chains_only : bool, default False
+        if `True`, exclude biounits that don't contain ligands
     tanimoto_clustering: bool, default False
         cluster chains based on the tanimoto similarity of their ligands
 
