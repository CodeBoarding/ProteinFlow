--- conflicted
+++ resolved
@@ -30,7 +30,6 @@
     """
 
     def __init__(
-<<<<<<< HEAD
             self, 
             seq,
             coords,
@@ -40,16 +39,6 @@
             skip_oxygens=False,
             mask=None,
         ):
-=======
-        self,
-        seq,
-        coords,
-        chain_dict,
-        chain_id_arr,
-        only_ca=False,
-        mask=None,
-    ):
->>>>>>> dc1fd066
         """
         Parameters
         ----------
@@ -88,21 +77,9 @@
                 + str(len(seq))
             )
         if coords.shape[0] % atoms_per_res != 0:
-<<<<<<< HEAD
             raise AssertionError(f"Coords is not divisible by {atoms_per_res}. "
                                  f"{coords.shape}")
         if atoms_per_res not in (NUM_COORDS_PER_RES, NUM_COORDS_PER_RES_W_HYDROGENS, 4, 1, 3):
-=======
-            raise AssertionError(
-                f"Coords is not divisible by {atoms_per_res}. " f"{coords.shape}"
-            )
-        if atoms_per_res not in (
-            NUM_COORDS_PER_RES,
-            NUM_COORDS_PER_RES_W_HYDROGENS,
-            4,
-            1,
-        ):
->>>>>>> dc1fd066
             raise ValueError(
                 f"Values for atoms_per_res other than {NUM_COORDS_PER_RES}"
                 f"/{NUM_COORDS_PER_RES_W_HYDROGENS}/4/1 are currently not supported."
